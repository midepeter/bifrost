package s3

import "cloud.google.com/go/storage"

// SimpleStorageService is the S3 struct
type SimpleStorageService struct {
	// Provider is the name of the cloud storage service to use.
	Provider string
	// DefaultBucket is the S3 bucket to use for storage
	DefaultBucket string
	// CredentialsFile is the path to the S3 credentials file
	CredentialsFile string
	// Region is the S3 region to use for storage
	Region string
	// Zone is the S3 zone to use for storage
	Zone string
	// DefaultTimeout is the time-to-live for time-dependent S3 operations
	DefaultTimeout int64
	// Client is the S3 client
	Client *storage.Client
<<<<<<< HEAD
	// PublicRead enables public read access to uploaded files.
	PublicRead bool
	// SecretKey is the secret key for IAM authentication.
	SecretKey string
	// AccessKey is the access key for IAM authentication.
	AccessKey string
=======
	// UseAsync enables asynchronous operations with go routines.
	UseAsync bool
>>>>>>> 93a41b1d
}<|MERGE_RESOLUTION|>--- conflicted
+++ resolved
@@ -1,6 +1,6 @@
 package s3
 
-import "cloud.google.com/go/storage"
+import "github.com/aws/aws-sdk-go-v2/service/s3"
 
 // SimpleStorageService is the S3 struct
 type SimpleStorageService struct {
@@ -16,17 +16,13 @@
 	Zone string
 	// DefaultTimeout is the time-to-live for time-dependent S3 operations
 	DefaultTimeout int64
-	// Client is the S3 client
-	Client *storage.Client
-<<<<<<< HEAD
+	// UseAsync enables asynchronous operations with go routines.
+	UseAsync bool
+	Client   *s3.Client
 	// PublicRead enables public read access to uploaded files.
 	PublicRead bool
 	// SecretKey is the secret key for IAM authentication.
 	SecretKey string
 	// AccessKey is the access key for IAM authentication.
 	AccessKey string
-=======
-	// UseAsync enables asynchronous operations with go routines.
-	UseAsync bool
->>>>>>> 93a41b1d
 }